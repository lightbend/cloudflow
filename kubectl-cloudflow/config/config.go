--- conflicted
+++ resolved
@@ -256,21 +256,6 @@
 			labelKey := strings.TrimSpace(key)
 			labelValue := strings.TrimSpace(value.String())
 
-<<<<<<< HEAD
-			if labelHasPrefix(labelKey) {
-				splitted := strings.Split(labelKey, "/")
-				prefix := splitted[0]
-				suffix := splitted[1]
-
-				if err := validateLabelPrefix(labelKey, prefix); err != nil {
-					return err
-				}
-				return validateLabelValue(labelValue, suffix)
-			} else if err := validateLabelValue(labelKey, ""); err != nil {
-				return err
-			}
-			return validateLabelValue(labelValue, labelKey)
-=======
 			if labelKeyHasPrefix(labelKey) {
 				splitted := strings.Split(labelKey, "/")
 				prefix := splitted[0]
@@ -289,7 +274,6 @@
 				return err
 			}
 			return validateLabelValue(labelValue, name)
->>>>>>> dd6a1cf6
 		}
 	}
 	return nil
@@ -300,11 +284,7 @@
 }
 
 //Only the prefix of a value key has a different check
-<<<<<<< HEAD
-func validateLabelPrefix(name string, prefix string) error {
-=======
 func validateLabelPrefix(prefix string, labelKey string) error {
->>>>>>> dd6a1cf6
 	//the prefix must be a DNS subdomain. As per https://kubernetes.io/docs/concepts/overview/working-with-objects/labels/#syntax-and-character-set
 	labelPrefixPattern := regexp.MustCompile(`^[a-z0-9\.]{0,252}[a-z0-9]{0,1}$`)
 	labelSingleCharFormat := regexp.MustCompile(`^[a-zA-Z]{1}$`)
@@ -312,15 +292,6 @@
 	malformedLabelMsg := "label '%s' is malformed. Please review the constraints at https://kubernetes.io/docs/concepts/overview/working-with-objects/labels/#syntax-and-character-set"
 
 	if len(prefix) > 0 && illegalLabelPrefixPattern.MatchString(prefix) {
-<<<<<<< HEAD
-		return fmt.Errorf(malformedLabelMsg, fmt.Sprintf("%s/%s", prefix, name))
-	}
-	if labelPrefixPattern.MatchString(prefix) || labelSingleCharFormat.MatchString(prefix) {
-		return nil
-	}
-	return fmt.Errorf("The value of label %s is malformed: '%s'. Please review the constraints at https://kubernetes.io/docs/concepts/overview/working-with-objects/labels/#syntax-and-character-set", name, prefix)
-
-=======
 		return fmt.Errorf(malformedLabelMsg, fmt.Sprintf("%s/%s", prefix, labelKey))
 	}
 	if labelPrefixPattern.MatchString(prefix) || labelSingleCharFormat.MatchString(prefix) {
@@ -340,7 +311,6 @@
 		return nil
 	}
 	return fmt.Errorf("label %s is malformed. Please review the constraints at https://kubernetes.io/docs/concepts/overview/working-with-objects/labels/#syntax-and-character-set", label)
->>>>>>> dd6a1cf6
 }
 
 func validateLabelValue(labelValue string, label string) error {
