--- conflicted
+++ resolved
@@ -88,26 +88,17 @@
 	return configuration.ParseString(conf.String())
 }
 
-// HandleConfig handles configuration files and configuration arguments
-func HandleConfig(
+
+func GetAppConfiguration(
 	args []string,
-	k8sClient *kubernetes.Clientset,
 	namespace string,
 	applicationSpec cfapp.CloudflowApplicationSpec,
-	configFiles []string) (*corev1.Secret, error) {
+	configFiles []string) (*Config, error) {
 
 	configurationArguments, err := splitConfigurationParameters(args[1:])
-	if err == nil {
-		return handleConfig(namespace, applicationSpec, configurationArguments, configFiles)
-	}
-	return nil, err
-}
-
-func handleConfig(
-	namespace string,
-	applicationSpec cfapp.CloudflowApplicationSpec,
-	configurationArguments map[string]string,
-	configFiles []string) (*corev1.Secret, error) {
+	if err != nil {
+		return nil, err
+	}
 
 	config, err := loadAndMergeConfigs(configFiles)
 	if err != nil {
@@ -127,8 +118,7 @@
 	if validationError != nil {
 		return nil, validationError
 	}
-	appInputSecret, err := createAppInputSecret(&applicationSpec, config)
-	return appInputSecret, err
+	return config, nil
 }
 
 //LoadAndMergeConfigs loads specified configuration files and merges them into one Config
@@ -338,11 +328,6 @@
 			labelKey := strings.TrimSpace(key)
 			labelValue := strings.TrimSpace(value.String())
 
-<<<<<<< HEAD
-			fmt.Printf("labelKey %s", labelKey)
-=======
->>>>>>> 0da3626d
-
 			if labelHasPrefix(labelKey) {
 				splitted := strings.Split(labelKey, "/")
 				prefix := splitted[0]
@@ -367,12 +352,8 @@
 
 //Only the prefix of a value key has a different check
 func validateLabelPrefix(name string, prefix string) error {
-<<<<<<< HEAD
-	labelPrefixPattern := regexp.MustCompile(`^[a-z0-9A-Z\.]{0,252}[a-z0-9A-Z]{0,1}$`)
-=======
 	//the prefix must be a DNS subdomain. As per https://kubernetes.io/docs/concepts/overview/working-with-objects/labels/#syntax-and-character-set
 	labelPrefixPattern := regexp.MustCompile(`^[a-z0-9\.]{0,252}[a-z0-9]{0,1}$`)
->>>>>>> 0da3626d
 	labelSingleCharFormat := regexp.MustCompile(`^[a-zA-Z]{1}$`)
 	illegalLabelPrefixPattern := regexp.MustCompile(`^[0-9\-]`)
 	malformedLabelMsg := "label '%s' is malformed. Please review the constraints at https://kubernetes.io/docs/concepts/overview/working-with-objects/labels/#syntax-and-character-set"
@@ -721,7 +702,7 @@
 	return config
 }
 
-func createAppInputSecret(spec *cfapp.CloudflowApplicationSpec, config *Config) (*corev1.Secret, error) {
+func CreateAppInputSecret(spec *cfapp.CloudflowApplicationSpec, config *Config) (*corev1.Secret, error) {
 	secretMap := make(map[string]string)
 	secretMap["secret.conf"] = config.String()
 	secret := createInputSecret(spec.AppID, secretMap)
@@ -990,4 +971,174 @@
 		return uniterr
 	}
 	return nil
+}
+
+
+func getPVCs(namespace string, clientset *kubernetes.Clientset) (*corev1.PersistentVolumeClaimList, error) {
+	pvcClient := clientset.CoreV1().PersistentVolumeClaims(namespace)
+	return pvcClient.List(metav1.ListOptions{})
+}
+
+
+
+func existsPVC(pvc string, pvcs *corev1.PersistentVolumeClaimList, namespace string) error {
+	for _, item := range pvcs.Items {
+		if item.ObjectMeta.Name == pvc {
+			return nil
+		}
+	}
+	return fmt.Errorf("pvc '%s' is not present in the namespace '%s'", pvc, namespace)
+}
+
+func ValidatePVCsExist(k8sConfig *configuration.Config, namespace string, k8sClient *kubernetes.Clientset) error {
+	if podsConfig := k8sConfig.GetConfig(podsKey); podsConfig != nil && podsConfig.Root().IsObject() {
+		for podName := range podsConfig.Root().GetObject().Items() {
+			if podConfig := podsConfig.GetConfig(podName); podConfig != nil && podConfig.Root().IsObject() {
+				if volumesConfig := podConfig.GetConfig(volumes); volumesConfig != nil && volumesConfig.Root().IsObject() {
+					for _, value := range volumesConfig.Root().GetObject().Items() {
+						pvc := value.GetObject().GetKey("pvc")
+						pvcName := pvc.GetObject().GetKey("name").String()
+						if pvc != nil {
+							pvcs, err := getPVCs(namespace, k8sClient)
+							if err != nil {
+								return err
+							}
+							if err := existsPVC(pvcName, pvcs, namespace); err != nil {
+								return err
+							}
+						}
+					}
+				}
+			}
+		}
+	}
+	return nil
+}
+
+
+func getStreamletsKubernetesConfig(config Config, applicationSpec cfapp.CloudflowApplicationSpec ) (*configuration.Config, error) {
+	if config.isEmpty() {
+		return nil, nil
+	}
+
+	hoconConf := config.parse()
+	cloudflowConfig := hoconConf.GetConfig(cloudflowPath)
+	if cloudflowConfig != nil && cloudflowConfig.Root().IsObject() {
+		for section := range cloudflowConfig.Root().GetObject().Items() {
+			absPath := fmt.Sprintf("%s.%s", cloudflowPath, section)
+			if !(absPath == cloudflowStreamletsPath || absPath == cloudflowRuntimesPath || absPath == cloudflowTopicsPath) {
+				return nil, fmt.Errorf("Unknown configuration path '%s'", absPath)
+			}
+		}
+	} else {
+		return nil, fmt.Errorf("Configuration misses root '%s' section", cloudflowPath)
+	}
+	// TODO kubernetes section: valide args to known path formats:
+	// cloudflow.streamlets.<streamlet>.kubernetes.<k8s-keys>
+	// cloudflow.runtimes.<streamlet>.kubernetes.<k8s-keys>
+
+	streamletsConfig := hoconConf.GetConfig(cloudflowStreamletsPath)
+	if streamletsConfig != nil && streamletsConfig.Root().IsObject() {
+		for streamletName := range streamletsConfig.Root().GetObject().Items() {
+			streamletFound := false
+			foundInstance := cfapp.Streamlet{}
+			for _, streamletInstance := range applicationSpec.Streamlets {
+				if streamletInstance.Name == streamletName {
+					streamletFound = true
+					foundInstance = streamletInstance
+					break
+				}
+			}
+			if !streamletFound {
+				return nil, fmt.Errorf("Configuration contains unknown streamlet '%s'", streamletName)
+			}
+
+			streamletConfig := streamletsConfig.GetConfig(streamletName)
+			if streamletConfig != nil && streamletConfig.Root().IsObject() {
+				if streamletConfig.GetConfig(configParametersKey) == nil &&
+					streamletConfig.GetConfig(configKey) == nil &&
+					streamletConfig.GetConfig(kubernetesKey) == nil {
+					return nil, fmt.Errorf("streamlet config in path '%s.%s' does not contain '%s', '%s' or '%s' config sections", cloudflowStreamletsPath, streamletName, configParametersKey, configKey, kubernetesKey)
+				}
+				for streamletConfigSectionKey := range streamletConfig.Root().GetObject().Items() {
+					if !(streamletConfigSectionKey == configParametersKey || streamletConfigSectionKey == configKey || streamletConfigSectionKey == kubernetesKey) {
+						return nil, fmt.Errorf("streamlet config in path '%s.%s' contains unknown section '%s'", cloudflowStreamletsPath, streamletName, streamletConfigSectionKey)
+					}
+					if streamletConfigSectionKey == configParametersKey {
+						if configParametersSection := streamletConfig.GetConfig(configParametersKey); configParametersSection != nil && configParametersSection.Root().IsObject() {
+							for configParKey := range configParametersSection.Root().GetObject().Items() {
+								configParFound := false
+								for _, configParameterDescriptor := range foundInstance.Descriptor.ConfigParameters {
+									if configParameterDescriptor.Key == configParKey {
+										configParFound = true
+										break
+									}
+								}
+								if !configParFound {
+									return nil, fmt.Errorf("Unknown config parameter '%s' found for streamlet '%s' in path '%s.%s.%s'", configParKey, streamletName, cloudflowStreamletsPath, streamletName, configParametersKey)
+								}
+							}
+						}
+					}
+					if streamletConfigSectionKey == kubernetesKey {
+						if k8sConfig := streamletConfig.GetConfig(kubernetesKey); k8sConfig != nil && k8sConfig.Root().IsObject() {
+							if k8serr := validateKubernetesSection(k8sConfig, fmt.Sprintf("%s.%s", cloudflowStreamletsPath, streamletName)); k8serr != nil {
+								return nil, k8serr
+							}
+							return k8sConfig, nil
+						} else {
+							return nil, fmt.Errorf("streamlet kubernetes config in path '%s.%s.%s' is not a valid %s section", cloudflowStreamletsPath, streamletName, kubernetesKey, kubernetesKey)
+						}
+					}
+				}
+			}
+		}
+	}
+	return nil, nil
+}
+
+func getRuntimesKubernetesConfig(config Config, applicationSpec cfapp.CloudflowApplicationSpec) (*configuration.Config, error) {
+	if config.isEmpty() {
+		return nil, nil
+	}
+
+	hoconConf := config.parse()
+	cloudflowConfig := hoconConf.GetConfig(cloudflowPath)
+	if cloudflowConfig != nil && cloudflowConfig.Root().IsObject() {
+		for section := range cloudflowConfig.Root().GetObject().Items() {
+			absPath := fmt.Sprintf("%s.%s", cloudflowPath, section)
+			if !(absPath == cloudflowStreamletsPath || absPath == cloudflowRuntimesPath || absPath == cloudflowTopicsPath) {
+				return nil, fmt.Errorf("Unknown configuration path '%s'", absPath)
+			}
+		}
+	} else {
+		return nil, fmt.Errorf("Configuration misses root '%s' section", cloudflowPath)
+	}
+	// TODO kubernetes section: valide args to known path formats:
+	// cloudflow.streamlets.<streamlet>.kubernetes.<k8s-keys>
+	// cloudflow.runtimes.<streamlet>.kubernetes.<k8s-keys>
+	runtimesConfig := hoconConf.GetConfig(cloudflowRuntimesPath)
+	if runtimesConfig != nil && runtimesConfig.Root().IsObject() {
+		for runtime := range runtimesConfig.Root().GetObject().Items() {
+			runtimeConfig := runtimesConfig.GetConfig(runtime)
+			if runtimeConfig != nil && runtimeConfig.Root().IsObject() {
+				if runtimeConfig.GetConfig(configKey) == nil &&
+					runtimeConfig.GetConfig(kubernetesKey) == nil {
+					return nil, fmt.Errorf("runtime config %s.%s does not contain '%s' or '%s' config sections", cloudflowRuntimesPath, runtime, configKey, kubernetesKey)
+				}
+				for runtimeConfigKey := range runtimeConfig.Root().GetObject().Items() {
+					if !(runtimeConfigKey == configKey || runtimeConfigKey == kubernetesKey) {
+						return nil, fmt.Errorf("streamlet config %s.%s contains unknown section '%s'", cloudflowRuntimesPath, runtime, runtimeConfigKey)
+					}
+				}
+				if k8sConfig := runtimeConfig.GetConfig(kubernetesKey); k8sConfig != nil && k8sConfig.Root().IsObject() {
+					if k8serr := validateKubernetesSection(k8sConfig, fmt.Sprintf("%s.%s", cloudflowRuntimesPath, runtime)); k8serr != nil {
+						return nil, k8serr
+					}
+					return k8sConfig, nil
+				}
+			}
+		}
+	}
+	return nil, nil
 }