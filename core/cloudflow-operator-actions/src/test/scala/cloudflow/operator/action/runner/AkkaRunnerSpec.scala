--- conflicted
+++ resolved
@@ -101,11 +101,6 @@
       crd.spec.get.template.metadata.labels.get("key1") mustBe Some("value1")
       crd.spec.get.template.metadata.labels.get("key2") mustBe Some("value2")
     }
-<<<<<<< HEAD
-
-    "read from config custom annotaions and add them to the pod spec" in {
-
-=======
 
     "read from config custom annotaions and add them to the pod spec" in {
 
@@ -134,43 +129,13 @@
 
     "read from config custom ports and add them to the pod spec" in {
 
->>>>>>> d5b1979e
-      val crd = akkaRunner.resource(
-        deployment = deployment,
-        app = app,
-        configSecret = Secret(
-          metadata = ObjectMeta(),
-          data = Map(
-<<<<<<< HEAD
-            cloudflow.operator.event.ConfigInputChangeEvent.PodsConfigDataKey ->
-                """
-                |kubernetes.pods.pod {
-                | annotations {
-                |    "key1" : "value1",
-                |    "key2" : "value2"
-                | }
-                |}
-                """.stripMargin.getBytes()
-          )
-        )
-      )
-
-      crd.spec.get.template.metadata.annotations.get("key1") mustBe Some("value1")
-      crd.spec.get.template.metadata.annotations.get("key2") mustBe Some("value2")
-    }
-
-    "read from config custom ports and add them to the pod spec" in {
-
-      val crd = akkaRunner.resource(
-        deployment = deployment,
-        app = app,
-        configSecret = Secret(
-          metadata = ObjectMeta(),
-          data = Map(
-            cloudflow.operator.event.ConfigInputChangeEvent.PodsConfigDataKey ->
-=======
-            cloudflow.operator.event.ConfigInput.PodsConfigDataKey ->
->>>>>>> d5b1979e
+      val crd = akkaRunner.resource(
+        deployment = deployment,
+        app = app,
+        configSecret = Secret(
+          metadata = ObjectMeta(),
+          data = Map(
+            cloudflow.operator.event.ConfigInput.PodsConfigDataKey ->
                 """
               |kubernetes.pods.pod {
               |   containers.container {
