/*
 * Copyright (C) 2016-2020 Lightbend Inc. <https://www.lightbend.com>
 *
 * Licensed under the Apache License, Version 2.0 (the "License");
 * you may not use this file except in compliance with the License.
 * You may obtain a copy of the License at
 *
 *     http://www.apache.org/licenses/LICENSE-2.0
 *
 * Unless required by applicable law or agreed to in writing, software
 * distributed under the License is distributed on an "AS IS" BASIS,
 * WITHOUT WARRANTIES OR CONDITIONS OF ANY KIND, either express or implied.
 * See the License for the specific language governing permissions and
 * limitations under the License.
 */

package cloudflow.akkastream

import java.nio.charset.StandardCharsets
import java.util.concurrent.TimeUnit
import java.util.concurrent.atomic.AtomicReference

import scala.collection.immutable
import scala.concurrent._
import scala.util._
import akka._
import akka.actor.{ ActorSystem, CoordinatedShutdown }
import akka.annotation.InternalApi
import akka.cluster.sharding.external.ExternalShardAllocationStrategy
import akka.cluster.sharding.typed.scaladsl.{ ClusterSharding, Entity }
import akka.kafka._
import akka.kafka.ConsumerMessage._
import akka.kafka.cluster.sharding.KafkaClusterSharding
import akka.kafka.scaladsl._
import akka.stream.scaladsl._
import cloudflow.akkastream.internal.{ HealthCheckFiles, StreamletExecutionImpl }
import com.typesafe.config._
import org.apache.kafka.clients.consumer.ConsumerConfig
import org.apache.kafka.clients.producer.ProducerRecord
import org.apache.kafka.common.serialization._
import cloudflow.streamlets._
import org.slf4j.LoggerFactory

import scala.concurrent.duration.{ DurationInt, FiniteDuration }

/**
 * Implementation of the StreamletContext trait.
 */
@InternalApi
final class AkkaStreamletContextImpl(
    private[cloudflow] override val streamletDefinition: StreamletDefinition,
    sys: ActorSystem
) extends AkkaStreamletContext {
  private val log                            = LoggerFactory.getLogger(classOf[AkkaStreamletContextImpl])
  private val streamletDefinitionMsg: String = s"${streamletDefinition.streamletRef} (${streamletDefinition.streamletClass})"

  implicit val system: ActorSystem = sys

  override def config: Config = streamletDefinition.config

  private val StopTimeoutSetting = "cloudflow.akka.consumer-stop-timeout"
  private val consumerStopTimeout: FiniteDuration =
    FiniteDuration(sys.settings.config.getDuration(StopTimeoutSetting).toMillis, TimeUnit.MILLISECONDS).toCoarsest

  private val execution                               = new StreamletExecutionImpl(this)
  override val streamletExecution: StreamletExecution = execution

  /**
   * See https://doc.akka.io/docs/alpakka-kafka/current/consumer.html#controlled-shutdown
   */
  @InternalApi
  object KafkaControls {
    import akka.kafka.scaladsl.Consumer.Control
    private val controls = new AtomicReference(Set[Control]())

    def add(c: Control): Control = {
      controls.updateAndGet(set => set + c)
      c
    }

    def get: Set[Control] = controls.get()

    /**
     * Stop producing messages from all inlets and complete the streams.
     *
     * The underlying Kafka consumer stays alive so that it can handle commits for the
     * already enqueued messages. It does not unsubscribe from any topics/partitions
     * as that could trigger a consumer group rebalance.
     */
    def stopInflow()(implicit ec: ExecutionContext) = {
      log.debug("Stopping inflow from {}", streamletDefinitionMsg)
      Future
        .sequence(controls.get.map(_.stop().recover {
          case cause =>
            log.error("stopping the consumer source failed.", cause)
            Done
        }))
        .map(_ => Done)
    }

    /**
     * Shut down the consumer `Source`.
     *
     * After this no more commits from enqueued messages can be handled.
     * The actor will wait for acknowledgements of the already sent offset commits from the Kafka broker before shutting down.
     */
    def shutdownConsumers()(implicit ec: ExecutionContext) = {
      log.debug("Shutting down consumers of {}", streamletDefinitionMsg)
      Future
        .sequence(
          controls.get.map(_.shutdown().recover {
            case cause =>
              log.error("shutting down the consumer source failed.", cause)
              Done
          })
        )
        .map(_ => Done)
    }
  }

  // internal implementation that uses the CommittableOffset implementation to provide access to the underlying offsets
  private[akkastream] def sourceWithContext[T](inlet: CodecInlet[T]): SourceWithContext[T, CommittableOffset, _] = {
    val topic = findTopicForPort(inlet)
    val gId   = topic.groupId(streamletDefinition.appId, streamletRef, inlet)

    val consumerSettings = ConsumerSettings(system, new ByteArrayDeserializer, new ByteArrayDeserializer)
      .withBootstrapServers(runtimeBootstrapServers(topic))
      .withGroupId(gId)
      .withProperty(ConsumerConfig.AUTO_OFFSET_RESET_CONFIG, "earliest")
      .withProperties(topic.kafkaConsumerProperties)

    system.log.info(s"Creating committable source for group: $gId topic: ${topic.name}")

    Consumer
      .sourceWithOffsetContext(consumerSettings, Subscriptions.topics(topic.name))
<<<<<<< HEAD
      .mapMaterializedValue { c =>
        KafkaControls.add(c)
        NotUsed
      }
      .map(record => inlet.codec.decode(record.value))
      .via(handleTermination)
=======
      // TODO clean this up, once SourceWithContext has mapError and mapMaterializedValue
      .asSource
      .mapMaterializedValue(_ => NotUsed) // TODO we should likely use control to gracefully stop.
      .via(handleTermination)
      .map {
        case (record, committableOffset) => inlet.codec.decode(record.value) -> committableOffset
      }
      .asSourceWithContext { case (_, committableOffset) => committableOffset }
      .map { case (record, _) => record }
>>>>>>> 0a0f25ff
  }

  override def sourceWithCommittableContext[T](inlet: CodecInlet[T]): cloudflow.akkastream.scaladsl.SourceWithCommittableContext[T] =
    sourceWithContext[T](inlet)

  private[akkastream] def shardedSourceWithContext[T, M, E](
      inlet: CodecInlet[T],
      shardEntity: Entity[M, E],
      kafkaTimeout: FiniteDuration = 10.seconds
  ): SourceWithContext[T, CommittableOffset, Future[NotUsed]] = {
    val topic = findTopicForPort(inlet)
    val gId   = topic.groupId(streamletDefinition.appId, streamletRef, inlet)

    val consumerSettings = ConsumerSettings(system, new ByteArrayDeserializer, new ByteArrayDeserializer)
      .withBootstrapServers(runtimeBootstrapServers(topic))
      .withGroupId(gId)
      .withProperty(ConsumerConfig.AUTO_OFFSET_RESET_CONFIG, "earliest")
      .withProperties(topic.kafkaConsumerProperties)

    val rebalanceListener: akka.actor.typed.ActorRef[ConsumerRebalanceEvent] =
      KafkaClusterSharding(system).rebalanceListener(shardEntity.typeKey)

    import akka.actor.typed.scaladsl.adapter._
    val subscription = Subscriptions
      .topics(topic.name)
      .withRebalanceListener(rebalanceListener.toClassic)

    system.log.info(s"Creating sharded committable source for group: $gId topic: ${topic.name}")

    val messageExtractor: Future[KafkaClusterSharding.KafkaShardingMessageExtractor[M]] =
      KafkaClusterSharding(system).messageExtractor(
        topic = topic.name,
        timeout = kafkaTimeout,
        settings = consumerSettings
      )

    Source
      .futureSource {
        messageExtractor.map { m =>
          ClusterSharding(system.toTyped).init(
            shardEntity
              .withAllocationStrategy(
                shardEntity.allocationStrategy
                  .getOrElse(new ExternalShardAllocationStrategy(system, shardEntity.typeKey.name))
              )
              .withMessageExtractor(m)
          )

          Consumer
            .sourceWithOffsetContext(consumerSettings, subscription)
<<<<<<< HEAD
            .mapMaterializedValue { c =>
              KafkaControls.add(c)
              NotUsed
=======
            // TODO clean this up, once SourceWithContext has mapError and mapMaterializedValue
            .asSource
            .mapMaterializedValue(_ => NotUsed) // TODO we should likely use control to gracefully stop.
            .via(handleTermination)
            .map {
              case (record, committableOffset) => inlet.codec.decode(record.value) -> committableOffset
>>>>>>> 0a0f25ff
            }
            .map(record => inlet.codec.decode(record.value))
            .via(handleTermination)
            .asSource
        }(system.dispatcher)
      }
      .asSourceWithContext { case (_, committableOffset) => committableOffset }
      .map { case (record, _) => record }
  }

  override def shardedSourceWithCommittableContext[T, M, E](
      inlet: CodecInlet[T],
      shardEntity: Entity[M, E],
      kafkaTimeout: FiniteDuration = 10.seconds
  ): SourceWithContext[T, CommittableOffset, Future[NotUsed]] =
    shardedSourceWithContext(inlet, shardEntity)

  @deprecated("Use sourceWithCommittableContext", "1.3.4")
  override def sourceWithOffsetContext[T](inlet: CodecInlet[T]): cloudflow.akkastream.scaladsl.SourceWithOffsetContext[T] =
    sourceWithContext[T](inlet)

  def committableSink[T](outlet: CodecOutlet[T], committerSettings: CommitterSettings): Sink[(T, Committable), NotUsed] = {
    val topic = findTopicForPort(outlet)
    val producerSettings = ProducerSettings(system, new ByteArraySerializer, new ByteArraySerializer)
      .withBootstrapServers(runtimeBootstrapServers(topic))
      .withProperties(topic.kafkaProducerProperties)

    Flow[(T, Committable)]
      .map {
        case (value, committable) =>
          val key        = outlet.partitioner(value)
          val bytesKey   = keyBytes(key)
          val bytesValue = outlet.codec.encode(value)
          ProducerMessage.Message(new ProducerRecord(topic.name, bytesKey, bytesValue), committable)
      }
      .via(handleTermination)
      .toMat(Producer.committableSink(producerSettings, committerSettings))(Keep.left)
  }

  def committableSink[T](committerSettings: CommitterSettings): Sink[(T, Committable), NotUsed] =
    Flow[(T, Committable)].toMat(Committer.sinkWithOffsetContext(committerSettings))(Keep.left)

  override def flexiFlow[T](
      outlet: CodecOutlet[T]
  ): Flow[(immutable.Seq[_ <: T], Committable), (Unit, Committable), NotUsed] = {
    val topic = findTopicForPort(outlet)
    val producerSettings = ProducerSettings(system, new ByteArraySerializer, new ByteArraySerializer)
      .withBootstrapServers(runtimeBootstrapServers(topic))
      .withProperties(topic.kafkaProducerProperties)

    Flow[(immutable.Seq[T], Committable)]
      .map {
        case (values, committable) =>
          ProducerMessage.MultiMessage(values.map(value => producerRecord(outlet, topic, value)), committable)
      }
      .via(handleTermination)
      .via(Producer.flexiFlow(producerSettings))
      .map(results => ((), results.passThrough))
  }

  private def producerRecord[T](outlet: CodecOutlet[T], topic: Topic, value: T) = {
    val key        = outlet.partitioner(value)
    val bytesKey   = keyBytes(key)
    val bytesValue = outlet.codec.encode(value)
    new ProducerRecord(topic.name, bytesKey, bytesValue)
  }

  private[akkastream] def sinkWithOffsetContext[T](outlet: CodecOutlet[T],
                                                   committerSettings: CommitterSettings): Sink[(T, CommittableOffset), NotUsed] = {
    val topic = findTopicForPort(outlet)
    val producerSettings = ProducerSettings(system, new ByteArraySerializer, new ByteArraySerializer)
      .withBootstrapServers(runtimeBootstrapServers(topic))
      .withProperties(topic.kafkaProducerProperties)

    Flow[(T, CommittableOffset)]
      .map {
        case (value, committable) =>
          val key        = outlet.partitioner(value)
          val bytesKey   = keyBytes(key)
          val bytesValue = outlet.codec.encode(value)
          ProducerMessage.Message(new ProducerRecord(topic.name, bytesKey, bytesValue), committable)
      }
      .toMat(Producer.committableSink(producerSettings, committerSettings))(Keep.left)
  }

  private[akkastream] def sinkWithOffsetContext[T](committerSettings: CommitterSettings): Sink[(T, CommittableOffset), NotUsed] =
    Flow[(T, CommittableOffset)].toMat(Committer.sinkWithOffsetContext(committerSettings))(Keep.left)

  def plainSource[T](inlet: CodecInlet[T], resetPosition: ResetPosition = Latest): Source[T, NotUsed] = {
    // TODO clean this up, lot of copying code, refactor.
    val topic = findTopicForPort(inlet)
    val gId   = topic.groupId(streamletDefinition.appId, streamletRef, inlet)
    val consumerSettings = ConsumerSettings(system, new ByteArrayDeserializer, new ByteArrayDeserializer)
      .withBootstrapServers(runtimeBootstrapServers(topic))
      .withGroupId(gId)
      .withProperty(ConsumerConfig.AUTO_OFFSET_RESET_CONFIG, resetPosition.autoOffsetReset)
      .withProperties(topic.kafkaConsumerProperties)

    Consumer
      .plainSource(consumerSettings, Subscriptions.topics(topic.name))
<<<<<<< HEAD
      .mapMaterializedValue { c =>
        KafkaControls.add(c)
        NotUsed
      }
=======
      .mapMaterializedValue(_ => NotUsed) // TODO we should likely use control to gracefully stop.
>>>>>>> 0a0f25ff
      .via(handleTermination)
      .map { record =>
        inlet.codec.decode(record.value)
      }
  }

  def shardedPlainSource[T, M, E](inlet: CodecInlet[T],
                                  shardEntity: Entity[M, E],
                                  resetPosition: ResetPosition = Latest,
                                  kafkaTimeout: FiniteDuration = 10.seconds): Source[T, Future[NotUsed]] = {
    val topic = findTopicForPort(inlet)
    val gId   = topic.groupId(streamletDefinition.appId, streamletRef, inlet)
    val consumerSettings = ConsumerSettings(system, new ByteArrayDeserializer, new ByteArrayDeserializer)
      .withBootstrapServers(runtimeBootstrapServers(topic))
      .withGroupId(gId)
      .withProperty(ConsumerConfig.AUTO_OFFSET_RESET_CONFIG, resetPosition.autoOffsetReset)
      .withProperties(topic.kafkaConsumerProperties)

    val rebalanceListener: akka.actor.typed.ActorRef[ConsumerRebalanceEvent] =
      KafkaClusterSharding(system).rebalanceListener(shardEntity.typeKey)

    import akka.actor.typed.scaladsl.adapter._
    val subscription = Subscriptions
      .topics(topic.name)
      .withRebalanceListener(rebalanceListener.toClassic)

    system.log.info(s"Creating sharded plain source for group: $gId topic: ${topic.name}")

    val messageExtractor: Future[KafkaClusterSharding.KafkaShardingMessageExtractor[M]] =
      KafkaClusterSharding(system).messageExtractor(
        topic = topic.name,
        timeout = kafkaTimeout,
        settings = consumerSettings
      )

    Source
      .futureSource {
        messageExtractor.map { m =>
          ClusterSharding(system.toTyped).init(
            shardEntity
              .withAllocationStrategy(
                shardEntity.allocationStrategy
                  .getOrElse(new ExternalShardAllocationStrategy(system, shardEntity.typeKey.name))
              )
              .withMessageExtractor(m)
          )

          Consumer
            .plainSource(consumerSettings, subscription)
<<<<<<< HEAD
            .mapMaterializedValue { c =>
              KafkaControls.add(c)
              NotUsed
            }
=======
            .mapMaterializedValue(_ => NotUsed) // TODO we should likely use control to gracefully stop.
>>>>>>> 0a0f25ff
            .via(handleTermination)
            .map { record =>
              inlet.codec.decode(record.value)
            }
        }(system.dispatcher)
      }
  }

  def plainSink[T](outlet: CodecOutlet[T]): Sink[T, NotUsed] = {
    val topic = findTopicForPort(outlet)
    val producerSettings = ProducerSettings(system, new ByteArraySerializer, new ByteArraySerializer)
      .withBootstrapServers(runtimeBootstrapServers(topic))
      .withProperties(topic.kafkaProducerProperties)

    Flow[T]
      .map { value =>
        val key        = outlet.partitioner(value)
        val bytesKey   = keyBytes(key)
        val bytesValue = outlet.codec.encode(value)
        new ProducerRecord(topic.name, bytesKey, bytesValue)
      }
      .via(handleTermination)
      .to(Producer.plainSink(producerSettings))
      .mapMaterializedValue(_ => NotUsed)
  }

  def sinkRef[T](outlet: CodecOutlet[T]): WritableSinkRef[T] = {
    val topic = findTopicForPort(outlet)

    new KafkaSinkRef(
      system,
      outlet,
      runtimeBootstrapServers(topic),
      topic,
      killSwitch,
      execution.completionPromise
    )
  }

  private def keyBytes(key: String) = if (key != null) key.getBytes(StandardCharsets.UTF_8) else null

  private def handleTermination[T]: Flow[T, T, NotUsed] =
    Flow[T]
      .via(killSwitch.flow)
      .alsoTo(
        Sink.onComplete { res =>
          execution.complete(res)
          res match {
<<<<<<< HEAD
            case Success(_) ⇒
              log.info("Stream has completed. Shutting down streamlet {}.", streamletDefinitionMsg)
            case Failure(e) ⇒
              log.error(s"Stream has failed. Shutting down streamlet $streamletDefinitionMsg.", e)
=======
            case Success(_) =>
              system.log.info(
                s"Stream has completed. Shutting down streamlet $streamletDefinitionMsg."
              )
            case Failure(e) =>
              system.log.error(e, s"Stream has failed. Shutting down streamlet $streamletDefinitionMsg.")
>>>>>>> 0a0f25ff
          }
        }
      )

  def signalReady(): Boolean = execution.signalReady()

  override def ready(localMode: Boolean): Unit = {
    // readiness probe to be done at operator using this
    // the streamlet context has been created and the streamlet is ready to take requests
    // needs to be done only in cluster mode - not in local running
    if (!localMode) HealthCheckFiles.createReady(streamletRef)

    import system.dispatcher
    CoordinatedShutdown(system).addTask(CoordinatedShutdown.PhaseBeforeServiceUnbind, s"akka-streamlet-${streamletRef}-unbind") { () =>
      serviceUnbind()
    }
    CoordinatedShutdown(system).addTask(CoordinatedShutdown.PhaseBeforeClusterShutdown, s"akka-streamlet-${streamletRef}-stop") { () =>
      stop().map(_ => Done)
    }
    CoordinatedShutdown(system).addTask(CoordinatedShutdown.PhaseActorSystemTerminate, s"akka-streamlet-${streamletRef}-terminate") { () =>
      Future {
        HealthCheckFiles.deleteAlive(streamletRef)
        Done
      }
    }
  }

  override def alive(localMode: Boolean): Unit =
    // create a marker file indicating that the streamlet has started running
    // this will be used for pod liveness probe
    // needs to be done only in cluster mode - not in local running
    if (!localMode) HealthCheckFiles.createAlive(streamletRef)

  private def serviceUnbind(): Future[Done] = {
    HealthCheckFiles.deleteReady(streamletRef)
    KafkaControls.stopInflow()(system.dispatcher)
  }

  override def stop(): Future[Dun] = {
    HealthCheckFiles.deleteReady(streamletRef)

    import system.dispatcher
    KafkaControls
      .stopInflow()
      .flatMap { _ =>
        log.debug(s"Waiting {} ($StopTimeoutSetting) until {} consumers are shut down",
                  consumerStopTimeout: Any,
                  streamletDefinitionMsg: Any)
        akka.pattern.after(consumerStopTimeout)(Future.successful(Done))
      }
      .flatMap { _ =>
        KafkaControls.shutdownConsumers()
      }
      .map { _ =>
        // The kill switch wouldn't do anything in most cases
        // as `stopInflow` completes the sources and the stream should be completed by now
        log.debug("Triggering kill switch of {}", streamletDefinitionMsg)
        killSwitch.shutdown()
      }
      .flatMap(_ => Stoppers.stop())
      .flatMap(_ => execution.complete())
  }

  override def stopOnException(nonFatal: Throwable): Unit =
    stop()

  override def metricTags(): Map[String, String] =
    Map(
      "app-id"        -> streamletDefinition.appId,
      "app-version"   -> streamletDefinition.appVersion,
      "streamlet-ref" -> streamletRef
    )
}<|MERGE_RESOLUTION|>--- conflicted
+++ resolved
@@ -133,24 +133,12 @@
 
     Consumer
       .sourceWithOffsetContext(consumerSettings, Subscriptions.topics(topic.name))
-<<<<<<< HEAD
       .mapMaterializedValue { c =>
         KafkaControls.add(c)
         NotUsed
       }
       .map(record => inlet.codec.decode(record.value))
       .via(handleTermination)
-=======
-      // TODO clean this up, once SourceWithContext has mapError and mapMaterializedValue
-      .asSource
-      .mapMaterializedValue(_ => NotUsed) // TODO we should likely use control to gracefully stop.
-      .via(handleTermination)
-      .map {
-        case (record, committableOffset) => inlet.codec.decode(record.value) -> committableOffset
-      }
-      .asSourceWithContext { case (_, committableOffset) => committableOffset }
-      .map { case (record, _) => record }
->>>>>>> 0a0f25ff
   }
 
   override def sourceWithCommittableContext[T](inlet: CodecInlet[T]): cloudflow.akkastream.scaladsl.SourceWithCommittableContext[T] =
@@ -201,18 +189,9 @@
 
           Consumer
             .sourceWithOffsetContext(consumerSettings, subscription)
-<<<<<<< HEAD
             .mapMaterializedValue { c =>
               KafkaControls.add(c)
               NotUsed
-=======
-            // TODO clean this up, once SourceWithContext has mapError and mapMaterializedValue
-            .asSource
-            .mapMaterializedValue(_ => NotUsed) // TODO we should likely use control to gracefully stop.
-            .via(handleTermination)
-            .map {
-              case (record, committableOffset) => inlet.codec.decode(record.value) -> committableOffset
->>>>>>> 0a0f25ff
             }
             .map(record => inlet.codec.decode(record.value))
             .via(handleTermination)
@@ -313,14 +292,10 @@
 
     Consumer
       .plainSource(consumerSettings, Subscriptions.topics(topic.name))
-<<<<<<< HEAD
       .mapMaterializedValue { c =>
         KafkaControls.add(c)
         NotUsed
       }
-=======
-      .mapMaterializedValue(_ => NotUsed) // TODO we should likely use control to gracefully stop.
->>>>>>> 0a0f25ff
       .via(handleTermination)
       .map { record =>
         inlet.codec.decode(record.value)
@@ -370,14 +345,10 @@
 
           Consumer
             .plainSource(consumerSettings, subscription)
-<<<<<<< HEAD
             .mapMaterializedValue { c =>
               KafkaControls.add(c)
               NotUsed
             }
-=======
-            .mapMaterializedValue(_ => NotUsed) // TODO we should likely use control to gracefully stop.
->>>>>>> 0a0f25ff
             .via(handleTermination)
             .map { record =>
               inlet.codec.decode(record.value)
@@ -426,19 +397,10 @@
         Sink.onComplete { res =>
           execution.complete(res)
           res match {
-<<<<<<< HEAD
-            case Success(_) ⇒
+            case Success(_) =>
               log.info("Stream has completed. Shutting down streamlet {}.", streamletDefinitionMsg)
-            case Failure(e) ⇒
+            case Failure(e) =>
               log.error(s"Stream has failed. Shutting down streamlet $streamletDefinitionMsg.", e)
-=======
-            case Success(_) =>
-              system.log.info(
-                s"Stream has completed. Shutting down streamlet $streamletDefinitionMsg."
-              )
-            case Failure(e) =>
-              system.log.error(e, s"Stream has failed. Shutting down streamlet $streamletDefinitionMsg.")
->>>>>>> 0a0f25ff
           }
         }
       )
