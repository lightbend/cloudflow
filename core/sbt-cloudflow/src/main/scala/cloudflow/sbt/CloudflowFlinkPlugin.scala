/*
 * Copyright (C) 2016-2020 Lightbend Inc. <https://www.lightbend.com>
 *
 * Licensed under the Apache License, Version 2.0 (the "License");
 * you may not use this file except in compliance with the License.
 * You may obtain a copy of the License at
 *
 *     http://www.apache.org/licenses/LICENSE-2.0
 *
 * Unless required by applicable law or agreed to in writing, software
 * distributed under the License is distributed on an "AS IS" BASIS,
 * WITHOUT WARRANTIES OR CONDITIONS OF ANY KIND, either express or implied.
 * See the License for the specific language governing permissions and
 * limitations under the License.
 */

package cloudflow.sbt

import sbt._
import sbt.Keys._
import sbtdocker._
import sbtdocker.DockerKeys._
import sbtdocker.Instructions
import sbtdocker.staging.CopyFile
import com.typesafe.sbt.packager.Keys._
import cloudflow.sbt.CloudflowKeys._
import CloudflowBasePlugin._

object CloudflowFlinkPlugin extends AutoPlugin {

  override def requires = CloudflowBasePlugin

  override def projectSettings = Seq(
    cloudflowFlinkBaseImage := None,
    libraryDependencies ++= Vector(
          "com.lightbend.cloudflow" % s"cloudflow-flink_${(ThisProject / scalaBinaryVersion).value}"         % (ThisProject / cloudflowVersion).value,
          "com.lightbend.cloudflow" % s"cloudflow-flink-testkit_${(ThisProject / scalaBinaryVersion).value}" % (ThisProject / cloudflowVersion).value % "test"
        ),
    cloudflowStageAppJars := Def.taskDyn {
          Def.task {
            val stagingDir  = stage.value
            val projectJars = (Runtime / internalDependencyAsJars).value.map(_.data)
            val depJars     = (Runtime / externalDependencyClasspath).value.map(_.data)

            val appJarDir = new File(stagingDir, AppJarsDir)
            val depJarDir = new File(stagingDir, DepJarsDir)

            IO.delete(appJarDir)
            IO.delete(depJarDir)

            projectJars.foreach { jar =>
              IO.copyFile(jar, new File(appJarDir, jar.getName))
            }
            depJars.foreach { jar =>
              IO.copyFile(jar, new File(depJarDir, jar.getName))
            }
          }
        }.value,
    baseDockerInstructions := {
      val appDir: File     = stage.value
      val appJarsDir: File = new File(appDir, AppJarsDir)
      val depJarsDir: File = new File(appDir, DepJarsDir)
<<<<<<< HEAD
      new Dockerfile {
        from(cloudflowFlinkBaseImage.value.getOrElse(cloudflowFlinkDockerBaseImage((ThisProject / cloudflowVersion).value)))
        user(UserInImage)
        copy(depJarsDir, OptAppDir, chown = userAsOwner(UserInImage))
        copy(appJarsDir, OptAppDir, chown = userAsOwner(UserInImage))
        addInstructions(extraDockerInstructions.value)
        expose(5005)
        runRaw(
=======

      val configSh = (ThisProject / target).value / "cloudflow" / "flink" / "config.sh"
      IO.write(configSh, configShContent)

      val flinkConsole = (ThisProject / target).value / "cloudflow" / "flink" / "flink-console.sh"
      IO.write(flinkConsole, flinkConsoleContent)

      val flinkEntrypoint = (ThisProject / target).value / "cloudflow" / "flink" / "flink-entrypoint.sh"
      IO.write(flinkEntrypoint, flinkEntrypointContent)

      val scalaVersion = (ThisProject / scalaBinaryVersion).value
      val flinkVersion = "1.10.0"
      val flinkHome    = "/opt/flink"

      val flinkTgz    = s"lightbend-flink-${flinkVersion}.tgz"
      val flinkTgzUrl = s"https://github.com/lightbend/flink/releases/download/v$flinkVersion-lightbend/$flinkTgz"

      Seq(
        Instructions.Env("FLINK_VERSION", flinkVersion),
        Instructions.Env("SCALA_VERSION", scalaVersion),
        Instructions.Env("FLINK_HOME", flinkHome),
        Instructions.User("root"),
        Instructions.Copy(CopyFile(flinkEntrypoint), "/opt/flink-entrypoint.sh"),
        Instructions.Copy(CopyFile(configSh), "/tmp/config.sh"),
        Instructions.Copy(CopyFile(flinkConsole), "/tmp/flink-console.sh"),
        Instructions.Run.shell(
          Seq(
            Seq("apk", "add", "curl", "wget", "bash", "snappy-dev", "gettext-dev"),
            Seq("wget", flinkTgzUrl),
            Seq("tar", "-xvzf", flinkTgz),
            Seq("mv", s"flink-${flinkVersion}", flinkHome),
            Seq("rm", flinkTgz),
            Seq("cp", "/tmp/config.sh", s"${flinkHome}/bin/config.sh"),
            Seq("cp", "/tmp/flink-console.sh", s"${flinkHome}/bin/flink-console.sh"),
            Seq("addgroup", "-S", "-g", "9999", "flink"),
            Seq("adduser", "-S", "-h", flinkHome, "-u", "9999", "flink", "flink"),
            Seq("addgroup", "-S", "-g", "185", "cloudflow"),
            Seq("adduser", "-u", "185", "-S", "-h", "/home/cloudflow", "-s", "/sbin/nologin", "cloudflow", "root"),
            Seq("adduser", "cloudflow", "cloudflow"),
            Seq("rm", "-rf", "/var/lib/apt/lists/*"),
            Seq("chown", "-R", "flink:flink", "/var"),
            Seq("chown", "-R", "flink:root", "/usr/local"),
            Seq("chmod", "775", "/usr/local"),
            Seq("mkdir", s"${flinkHome}/flink-web-upload"),
            Seq("mv", s"${flinkHome}/opt/flink-queryable-state-runtime_${scalaVersion}-${flinkVersion}.jar", s"${flinkHome}/lib"),
            Seq("mkdir", "-p", "/prometheus"),
            Seq(
              "curl",
              "https://repo1.maven.org/maven2/io/prometheus/jmx/jmx_prometheus_javaagent/0.11.0/jmx_prometheus_javaagent-0.11.0.jar",
              "-o",
              "/prometheus/jmx_prometheus_javaagent.jar"
            ),
            Seq("chmod", "-R", "777", flinkHome),
            Seq("chmod", "a+x", s"${flinkHome}/bin/config.sh"),
            Seq("chmod", "777", s"${flinkHome}/bin/flink-console.sh"),
            Seq("chown", "501:dialout", s"${flinkHome}/bin/flink-console.sh"),
            Seq("chmod", "a+x", "/opt/flink-entrypoint.sh")
          ).reduce(_ ++ Seq("&&") ++ _)
        ),
        Instructions.EntryPoint.exec(Seq("bash", "/opt/flink-entrypoint.sh")),
        Instructions.User(UserInImage),
        Instructions.Copy(sources = Seq(CopyFile(depJarsDir)), destination = OptAppDir, chown = Some(userAsOwner(UserInImage))),
        Instructions.Copy(sources = Seq(CopyFile(appJarsDir)), destination = OptAppDir, chown = Some(userAsOwner(UserInImage))),
        Instructions.Run(
>>>>>>> 62c1a063
          s"cp ${OptAppDir}cloudflow-runner_${(ThisProject / scalaBinaryVersion).value}*.jar  /opt/flink/flink-web-upload/cloudflow-runner.jar"
        )
      )
    },
    dockerfile in docker := {
      val log = streams.value.log

      IO.delete(((ThisProject / target).value / "docker"))

      // this triggers side-effects, e.g. files being created in the staging area
      cloudflowStageAppJars.value

      cloudflowFlinkBaseImage.value match {
        case Some(baseImage) =>
          log.warn("'cloudflowFlinkBaseImage' is defined, 'cloudflowDockerBaseImage' setting is going to be ignored")

          val appDir: File     = stage.value
          val appJarsDir: File = new File(appDir, AppJarsDir)
          val depJarsDir: File = new File(appDir, DepJarsDir)

          new Dockerfile {
            from(baseImage)
            user(UserInImage)

            copy(depJarsDir, OptAppDir, chown = userAsOwner(UserInImage))
            copy(appJarsDir, OptAppDir, chown = userAsOwner(UserInImage))
            addInstructions(extraDockerInstructions.value)
            runRaw(
              s"cp ${OptAppDir}cloudflow-runner_${(ThisProject / scalaBinaryVersion).value}*.jar  /opt/flink/flink-web-upload/cloudflow-runner.jar"
            )
          }
        case _ =>
          new Dockerfile {
            from(cloudflowDockerBaseImage.value)
            addInstructions((ThisProject / baseDockerInstructions).value)
            addInstructions((ThisProject / extraDockerInstructions).value)
          }
      }
    }
  )

  private lazy val configShContent =
    scala.io.Source.fromResource("runtimes/flink/config.sh", getClass().getClassLoader()).getLines.mkString("\n")

  private lazy val flinkConsoleContent =
    scala.io.Source.fromResource("runtimes/flink/flink-console.sh", getClass().getClassLoader()).getLines.mkString("\n")

  private lazy val flinkEntrypointContent =
    scala.io.Source.fromResource("runtimes/flink/flink-entrypoint.sh", getClass().getClassLoader()).getLines.mkString("\n")

}<|MERGE_RESOLUTION|>--- conflicted
+++ resolved
@@ -20,13 +20,14 @@
 import sbt.Keys._
 import sbtdocker._
 import sbtdocker.DockerKeys._
-import sbtdocker.Instructions
-import sbtdocker.staging.CopyFile
 import com.typesafe.sbt.packager.Keys._
 import cloudflow.sbt.CloudflowKeys._
 import CloudflowBasePlugin._
 
 object CloudflowFlinkPlugin extends AutoPlugin {
+  final val FlinkVersion = "1.10.0"
+  final def cloudflowFlinkDockerBaseImage(version: String) =
+    s"lightbend/flink:${version}-cloudflow-flink-$FlinkVersion-scala-${CloudflowBasePlugin.ScalaVersion}"
 
   override def requires = CloudflowBasePlugin
 
@@ -44,10 +45,6 @@
 
             val appJarDir = new File(stagingDir, AppJarsDir)
             val depJarDir = new File(stagingDir, DepJarsDir)
-
-            IO.delete(appJarDir)
-            IO.delete(depJarDir)
-
             projectJars.foreach { jar =>
               IO.copyFile(jar, new File(appJarDir, jar.getName))
             }
@@ -56,133 +53,25 @@
             }
           }
         }.value,
-    baseDockerInstructions := {
+    dockerfile in docker := {
+      // this triggers side-effects, e.g. files being created in the staging area
+      cloudflowStageAppJars.value
+
       val appDir: File     = stage.value
       val appJarsDir: File = new File(appDir, AppJarsDir)
       val depJarsDir: File = new File(appDir, DepJarsDir)
-<<<<<<< HEAD
       new Dockerfile {
         from(cloudflowFlinkBaseImage.value.getOrElse(cloudflowFlinkDockerBaseImage((ThisProject / cloudflowVersion).value)))
         user(UserInImage)
+
         copy(depJarsDir, OptAppDir, chown = userAsOwner(UserInImage))
         copy(appJarsDir, OptAppDir, chown = userAsOwner(UserInImage))
         addInstructions(extraDockerInstructions.value)
         expose(5005)
         runRaw(
-=======
-
-      val configSh = (ThisProject / target).value / "cloudflow" / "flink" / "config.sh"
-      IO.write(configSh, configShContent)
-
-      val flinkConsole = (ThisProject / target).value / "cloudflow" / "flink" / "flink-console.sh"
-      IO.write(flinkConsole, flinkConsoleContent)
-
-      val flinkEntrypoint = (ThisProject / target).value / "cloudflow" / "flink" / "flink-entrypoint.sh"
-      IO.write(flinkEntrypoint, flinkEntrypointContent)
-
-      val scalaVersion = (ThisProject / scalaBinaryVersion).value
-      val flinkVersion = "1.10.0"
-      val flinkHome    = "/opt/flink"
-
-      val flinkTgz    = s"lightbend-flink-${flinkVersion}.tgz"
-      val flinkTgzUrl = s"https://github.com/lightbend/flink/releases/download/v$flinkVersion-lightbend/$flinkTgz"
-
-      Seq(
-        Instructions.Env("FLINK_VERSION", flinkVersion),
-        Instructions.Env("SCALA_VERSION", scalaVersion),
-        Instructions.Env("FLINK_HOME", flinkHome),
-        Instructions.User("root"),
-        Instructions.Copy(CopyFile(flinkEntrypoint), "/opt/flink-entrypoint.sh"),
-        Instructions.Copy(CopyFile(configSh), "/tmp/config.sh"),
-        Instructions.Copy(CopyFile(flinkConsole), "/tmp/flink-console.sh"),
-        Instructions.Run.shell(
-          Seq(
-            Seq("apk", "add", "curl", "wget", "bash", "snappy-dev", "gettext-dev"),
-            Seq("wget", flinkTgzUrl),
-            Seq("tar", "-xvzf", flinkTgz),
-            Seq("mv", s"flink-${flinkVersion}", flinkHome),
-            Seq("rm", flinkTgz),
-            Seq("cp", "/tmp/config.sh", s"${flinkHome}/bin/config.sh"),
-            Seq("cp", "/tmp/flink-console.sh", s"${flinkHome}/bin/flink-console.sh"),
-            Seq("addgroup", "-S", "-g", "9999", "flink"),
-            Seq("adduser", "-S", "-h", flinkHome, "-u", "9999", "flink", "flink"),
-            Seq("addgroup", "-S", "-g", "185", "cloudflow"),
-            Seq("adduser", "-u", "185", "-S", "-h", "/home/cloudflow", "-s", "/sbin/nologin", "cloudflow", "root"),
-            Seq("adduser", "cloudflow", "cloudflow"),
-            Seq("rm", "-rf", "/var/lib/apt/lists/*"),
-            Seq("chown", "-R", "flink:flink", "/var"),
-            Seq("chown", "-R", "flink:root", "/usr/local"),
-            Seq("chmod", "775", "/usr/local"),
-            Seq("mkdir", s"${flinkHome}/flink-web-upload"),
-            Seq("mv", s"${flinkHome}/opt/flink-queryable-state-runtime_${scalaVersion}-${flinkVersion}.jar", s"${flinkHome}/lib"),
-            Seq("mkdir", "-p", "/prometheus"),
-            Seq(
-              "curl",
-              "https://repo1.maven.org/maven2/io/prometheus/jmx/jmx_prometheus_javaagent/0.11.0/jmx_prometheus_javaagent-0.11.0.jar",
-              "-o",
-              "/prometheus/jmx_prometheus_javaagent.jar"
-            ),
-            Seq("chmod", "-R", "777", flinkHome),
-            Seq("chmod", "a+x", s"${flinkHome}/bin/config.sh"),
-            Seq("chmod", "777", s"${flinkHome}/bin/flink-console.sh"),
-            Seq("chown", "501:dialout", s"${flinkHome}/bin/flink-console.sh"),
-            Seq("chmod", "a+x", "/opt/flink-entrypoint.sh")
-          ).reduce(_ ++ Seq("&&") ++ _)
-        ),
-        Instructions.EntryPoint.exec(Seq("bash", "/opt/flink-entrypoint.sh")),
-        Instructions.User(UserInImage),
-        Instructions.Copy(sources = Seq(CopyFile(depJarsDir)), destination = OptAppDir, chown = Some(userAsOwner(UserInImage))),
-        Instructions.Copy(sources = Seq(CopyFile(appJarsDir)), destination = OptAppDir, chown = Some(userAsOwner(UserInImage))),
-        Instructions.Run(
->>>>>>> 62c1a063
           s"cp ${OptAppDir}cloudflow-runner_${(ThisProject / scalaBinaryVersion).value}*.jar  /opt/flink/flink-web-upload/cloudflow-runner.jar"
         )
-      )
-    },
-    dockerfile in docker := {
-      val log = streams.value.log
-
-      IO.delete(((ThisProject / target).value / "docker"))
-
-      // this triggers side-effects, e.g. files being created in the staging area
-      cloudflowStageAppJars.value
-
-      cloudflowFlinkBaseImage.value match {
-        case Some(baseImage) =>
-          log.warn("'cloudflowFlinkBaseImage' is defined, 'cloudflowDockerBaseImage' setting is going to be ignored")
-
-          val appDir: File     = stage.value
-          val appJarsDir: File = new File(appDir, AppJarsDir)
-          val depJarsDir: File = new File(appDir, DepJarsDir)
-
-          new Dockerfile {
-            from(baseImage)
-            user(UserInImage)
-
-            copy(depJarsDir, OptAppDir, chown = userAsOwner(UserInImage))
-            copy(appJarsDir, OptAppDir, chown = userAsOwner(UserInImage))
-            addInstructions(extraDockerInstructions.value)
-            runRaw(
-              s"cp ${OptAppDir}cloudflow-runner_${(ThisProject / scalaBinaryVersion).value}*.jar  /opt/flink/flink-web-upload/cloudflow-runner.jar"
-            )
-          }
-        case _ =>
-          new Dockerfile {
-            from(cloudflowDockerBaseImage.value)
-            addInstructions((ThisProject / baseDockerInstructions).value)
-            addInstructions((ThisProject / extraDockerInstructions).value)
-          }
       }
     }
   )
-
-  private lazy val configShContent =
-    scala.io.Source.fromResource("runtimes/flink/config.sh", getClass().getClassLoader()).getLines.mkString("\n")
-
-  private lazy val flinkConsoleContent =
-    scala.io.Source.fromResource("runtimes/flink/flink-console.sh", getClass().getClassLoader()).getLines.mkString("\n")
-
-  private lazy val flinkEntrypointContent =
-    scala.io.Source.fromResource("runtimes/flink/flink-entrypoint.sh", getClass().getClassLoader()).getLines.mkString("\n")
-
 }