import sbt._

// format: OFF
object Version {

  val Akka          = "2.6.5"
  val AkkaHttp      = "10.1.11"
  val AkkaMgmt      = "1.0.6"
  val AlpakkaKafka  = "2.0.3"
  val Scala         = "2.12.11"
  val Spark         = "2.4.5"
  val Flink         = "1.10.0"
  val EmbeddedKafka = "2.5.0" 
  // skuber depends on 2.5.29
  val AkkaOperator  = "2.5.29"

}

object Library {
  // External Libraries
<<<<<<< HEAD
  val AkkaHttp              = "com.typesafe.akka"     %% "akka-http"                 % Version.AkkaHttp
  val AkkaHttpJackson       = "com.typesafe.akka"     %% "akka-http-jackson"         % Version.AkkaHttp
  val AkkaHttpSprayJson     = "com.typesafe.akka"     %% "akka-http-spray-json"      % Version.AkkaHttp
  val AkkaStream            = "com.typesafe.akka"     %% "akka-stream"               % Version.Akka
  val AkkaSlf4j             = "com.typesafe.akka"     %% "akka-slf4j"                % Version.Akka
  val AkkaStreamContrib     = "com.typesafe.akka"     %% "akka-stream-contrib"       % "0.10"
  val AkkaStreamKafka       = "com.typesafe.akka"     %% "akka-stream-kafka"         % Version.AlpakkaKafka exclude("com.fasterxml.jackson.core","jackson-databind") exclude("com.fasterxml.jackson.module", "jackson-module-scala")
  val AkkaStreamKafaSharding = "com.typesafe.akka" %% "akka-stream-kafka-cluster-sharding" % Version.AlpakkaKafka
  val AkkaStreamKafkaTestkit = "com.typesafe.akka"    %% "akka-stream-kafka-testkit" % Version.AlpakkaKafka exclude("com.typesafe.akka", "akka-stream-testkit")
  val AkkaStreamTestkit      = "com.typesafe.akka"   %% "akka-stream-testkit"        % Version.Akka         
=======
  val AkkaHttp               = "com.typesafe.akka"  %% "akka-http"                 % Version.AkkaHttp
  val AkkaHttpJackson        = "com.typesafe.akka"  %% "akka-http-jackson"         % Version.AkkaHttp
  val AkkaHttpSprayJson      = "com.typesafe.akka"  %% "akka-http-spray-json"      % Version.AkkaHttp
  val AkkaActor              = "com.typesafe.akka"  %% "akka-actor"                % Version.Akka
  val AkkaStream             = "com.typesafe.akka"  %% "akka-stream"               % Version.Akka
  val AkkaSlf4j              = "com.typesafe.akka"  %% "akka-slf4j"                % Version.Akka
  val AkkaStreamContrib      = "com.typesafe.akka"  %% "akka-stream-contrib"       % "0.10"
  val AkkaStreamKafka        = ("com.typesafe.akka" %% "akka-stream-kafka"         % Version.AlpakkaKafka) .exclude("com.fasterxml.jackson.core","jackson-databind") .exclude("com.fasterxml.jackson.module", "jackson-module-scala")
  val AkkaStreamKafkaTestkit = ("com.typesafe.akka" %% "akka-stream-kafka-testkit" % Version.AlpakkaKafka) .exclude("com.typesafe.akka", "akka-stream-testkit")
  val AkkaStreamTestkit      = "com.typesafe.akka"  %% "akka-stream-testkit"       % Version.Akka
>>>>>>> 70f8732f
  
  val AkkaSlf4jOperator         = "com.typesafe.akka" %% "akka-slf4j"                % Version.AkkaOperator
  val AkkaStreamOperator        = "com.typesafe.akka" %% "akka-stream"               % Version.AkkaOperator
  val AkkaStreamTestkitOperator = "com.typesafe.akka" %% "akka-stream-testkit"       % Version.AkkaOperator

  val AkkaCluster           = "com.typesafe.akka"     %% "akka-cluster"              % Version.Akka
  val AkkaManagement        = "com.lightbend.akka.management" %% "akka-management"   % Version.AkkaMgmt
  val AkkaClusterBootstrap  = "com.lightbend.akka.management" %% "akka-management-cluster-bootstrap" % Version.AkkaMgmt
  val AkkaDiscovery         = "com.typesafe.akka"     %% "akka-discovery"            % Version.Akka
  val AkkaDiscoveryK8       = "com.lightbend.akka.discovery" %% "akka-discovery-kubernetes-api" % Version.AkkaMgmt
  val EmbeddedKafkaOrg      = "io.github.embeddedkafka"
  val EmbeddedKafka         = EmbeddedKafkaOrg        %% "embedded-kafka"           % Version.EmbeddedKafka 
  val Ficus                 = "com.iheart"            %% "ficus"                    % "1.4.7"
  val JodaTime              = "joda-time"              % "joda-time"                % "2.10.6"
  val Config                = "com.typesafe"           % "config"                   % "1.3.4"
  val Logback               = "ch.qos.logback"         % "logback-classic"          % "1.2.3"
  val Slf4jLog4jBridge      = "org.slf4j"              % "slf4j-log4j12"            % "1.7.30"            

  val SprayJson              = "io.spray"              %% "spray-json"               % "1.3.5"
  val Bijection              = "com.twitter"           %% "bijection-avro"           % "0.9.6"

  val JacksonScalaModule     = "com.fasterxml.jackson.module" %% "jackson-module-scala" % "2.10.4"

  val Skuber                 = ("io.skuber"             %% "skuber"                   % "2.4.0") .exclude("com.fasterxml.jackson.core","jackson-databind")

  val Spark                 = "org.apache.spark"           %% "spark-core"           % Version.Spark
  val SparkJacksonDatabind  = "com.fasterxml.jackson.core"  % "jackson-databind"     % "2.6.7.3"
  val SparkMllib            = "org.apache.spark"           %% "spark-mllib"          % Version.Spark
  val SparkSql              = "org.apache.spark"           %% "spark-sql"            % Version.Spark
  val SparkSqlKafka         = "org.apache.spark"           %% "spark-sql-kafka-0-10" % Version.Spark
  val SparkStreaming        = "org.apache.spark"           %% "spark-streaming"      % Version.Spark
  val ScalaTestUnscoped     = "org.scalatest"              %% "scalatest"            % "3.0.8"
  val ScalaPbRuntime        = "com.thesamet.scalapb"       %% "scalapb-runtime"      % scalapb.compiler.Version.scalapbVersion
  val ScalaPbCompilerPlugin = "com.thesamet.scalapb"       %% "compilerplugin"       % scalapb.compiler.Version.scalapbVersion

  val Flink                  = "org.apache.flink"      %% "flink-scala"              % Version.Flink
  val FlinkStreaming         = "org.apache.flink"      %% "flink-streaming-scala"    % Version.Flink
  val FlinkAvro              = "org.apache.flink"       % "flink-avro"               % Version.Flink
  val FlinkKafka             = "org.apache.flink"      %% "flink-connector-kafka"    % Version.Flink

  val FastClasspathScanner  = "io.github.lukehutch"   %  "fast-classpath-scanner"   % "2.21"
  val ScalaCheck            = "org.scalacheck"        %% "scalacheck"               % "1.14.0"
  val Avro4sJson            = "com.sksamuel.avro4s"   %% "avro4s-json"              % "3.0.0"
  val Avro                  = "org.apache.avro"       %  "avro"                     % "1.8.2"
  // Test Dependencies
  val AkkaHttpTestkit        = "com.typesafe.akka"   %% "akka-http-testkit"          % Version.AkkaHttp     % Test
  val AkkaHttpSprayJsonTest  = AkkaHttpSprayJson                                                            % Test
  val Avro4sTest             = "com.sksamuel.avro4s" %% "avro4s-core"                % "3.0.0"              % Test
  val AkkaTestkit            = "com.typesafe.akka"   %% "akka-testkit"               % Version.Akka
  val ScalaTest              = ScalaTestUnscoped                                                            % Test
  val Junit                  = "junit"                % "junit"                      % "4.12"               % Test
  val JUnitInterface         = "com.novocode"         % "junit-interface"            % "0.11"               % Test
  val MockitoScala           = "org.mockito"         %% "mockito-scala-scalatest"    % "1.5.16"             % Test
}

// format: ON<|MERGE_RESOLUTION|>--- conflicted
+++ resolved
@@ -18,18 +18,6 @@
 
 object Library {
   // External Libraries
-<<<<<<< HEAD
-  val AkkaHttp              = "com.typesafe.akka"     %% "akka-http"                 % Version.AkkaHttp
-  val AkkaHttpJackson       = "com.typesafe.akka"     %% "akka-http-jackson"         % Version.AkkaHttp
-  val AkkaHttpSprayJson     = "com.typesafe.akka"     %% "akka-http-spray-json"      % Version.AkkaHttp
-  val AkkaStream            = "com.typesafe.akka"     %% "akka-stream"               % Version.Akka
-  val AkkaSlf4j             = "com.typesafe.akka"     %% "akka-slf4j"                % Version.Akka
-  val AkkaStreamContrib     = "com.typesafe.akka"     %% "akka-stream-contrib"       % "0.10"
-  val AkkaStreamKafka       = "com.typesafe.akka"     %% "akka-stream-kafka"         % Version.AlpakkaKafka exclude("com.fasterxml.jackson.core","jackson-databind") exclude("com.fasterxml.jackson.module", "jackson-module-scala")
-  val AkkaStreamKafaSharding = "com.typesafe.akka" %% "akka-stream-kafka-cluster-sharding" % Version.AlpakkaKafka
-  val AkkaStreamKafkaTestkit = "com.typesafe.akka"    %% "akka-stream-kafka-testkit" % Version.AlpakkaKafka exclude("com.typesafe.akka", "akka-stream-testkit")
-  val AkkaStreamTestkit      = "com.typesafe.akka"   %% "akka-stream-testkit"        % Version.Akka         
-=======
   val AkkaHttp               = "com.typesafe.akka"  %% "akka-http"                 % Version.AkkaHttp
   val AkkaHttpJackson        = "com.typesafe.akka"  %% "akka-http-jackson"         % Version.AkkaHttp
   val AkkaHttpSprayJson      = "com.typesafe.akka"  %% "akka-http-spray-json"      % Version.AkkaHttp
@@ -38,9 +26,9 @@
   val AkkaSlf4j              = "com.typesafe.akka"  %% "akka-slf4j"                % Version.Akka
   val AkkaStreamContrib      = "com.typesafe.akka"  %% "akka-stream-contrib"       % "0.10"
   val AkkaStreamKafka        = ("com.typesafe.akka" %% "akka-stream-kafka"         % Version.AlpakkaKafka) .exclude("com.fasterxml.jackson.core","jackson-databind") .exclude("com.fasterxml.jackson.module", "jackson-module-scala")
+  val AkkaStreamKafaSharding = "com.typesafe.akka"  %% "akka-stream-kafka-cluster-sharding" % Version.AlpakkaKafka
   val AkkaStreamKafkaTestkit = ("com.typesafe.akka" %% "akka-stream-kafka-testkit" % Version.AlpakkaKafka) .exclude("com.typesafe.akka", "akka-stream-testkit")
   val AkkaStreamTestkit      = "com.typesafe.akka"  %% "akka-stream-testkit"       % Version.Akka
->>>>>>> 70f8732f
   
   val AkkaSlf4jOperator         = "com.typesafe.akka" %% "akka-slf4j"                % Version.AkkaOperator
   val AkkaStreamOperator        = "com.typesafe.akka" %% "akka-stream"               % Version.AkkaOperator
