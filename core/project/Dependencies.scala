--- conflicted
+++ resolved
@@ -91,11 +91,8 @@
     val ficus = "com.iheart" %% "ficus" % "1.5.2"
 
     val kubeActions = "com.lightbend.akka" %% "kube-actions" % "0.1.1"
-<<<<<<< HEAD
+
     val kafkaClient = "org.apache.kafka" % "kafka-clients" % "3.2.0"
-=======
-    val kafkaClient = "org.apache.kafka" % "kafka-clients" % "3.1.1"
->>>>>>> 179f2657
 
     val classgraph = "io.github.classgraph" % "classgraph" % "4.8.147"
 
