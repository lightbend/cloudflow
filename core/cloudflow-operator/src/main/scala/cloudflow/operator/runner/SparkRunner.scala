--- conflicted
+++ resolved
@@ -261,7 +261,6 @@
       monitoring: Monitoring
   )
 
-<<<<<<< HEAD
   // --- Status definition
   final case class ApplicationState(state: String, errorMessage: Option[String])
   final case class DriverInfo(
@@ -283,13 +282,6 @@
   implicit val securityContextFmt: Format[SecurityContext] = Json.format[SecurityContext]
   implicit val hostPathFmt: Format[HostPath] = Json.format[HostPath]
   implicit val namePathFmt: Format[NamePath] = Json.format[NamePath]
-=======
-  implicit val volumeMountFmt: Format[Volume.Mount]              = skuber.json.format.volMountFormat
-  implicit val volumeFmt: Format[Volume]                         = skuber.json.format.volumeFormat
-  implicit val securityContextFmt: Format[SecurityContext]       = Json.format[SecurityContext]
-  implicit val hostPathFmt: Format[HostPath]                     = Json.format[HostPath]
-  implicit val namePathFmt: Format[NamePath]                     = Json.format[NamePath]
->>>>>>> 8b127493
   implicit val namePathSecretTypeFmt: Format[NamePathSecretType] = Json.format[NamePathSecretType]
   implicit val driverFmt: Format[Driver]                         = Json.format[Driver]
   implicit val executorFmt: Format[Executor]                     = Json.format[Executor]
@@ -328,14 +320,8 @@
   type CR = CustomResource[Spec, Status]
 
   implicit val applicationStateFmt: Format[ApplicationState] = Json.format[ApplicationState]
-<<<<<<< HEAD
   implicit val driverInfoFmt: Format[DriverInfo] = Json.format[DriverInfo]
   implicit val specPatchFmt: Format[SpecPatch] = Json.format[SpecPatch]
-=======
-  implicit val driverInfoFmt: Format[DriverInfo]             = Json.format[DriverInfo]
-  implicit val statusFmt: Format[Status]                     = Json.format[Status]
-  implicit val specPatchFmt: Format[SpecPatch]               = Json.format[SpecPatch]
->>>>>>> 8b127493
 
   implicit val resourceDefinition: ResourceDefinition[CustomResource[Spec, Status]] = ResourceDefinition[CR](
     group = "sparkoperator.k8s.io",
