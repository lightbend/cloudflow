/*
 * Copyright (C) 2016-2020 Lightbend Inc. <https://www.lightbend.com>
 *
 * Licensed under the Apache License, Version 2.0 (the "License");
 * you may not use this file except in compliance with the License.
 * You may obtain a copy of the License at
 *
 *     http://www.apache.org/licenses/LICENSE-2.0
 *
 * Unless required by applicable law or agreed to in writing, software
 * distributed under the License is distributed on an "AS IS" BASIS,
 * WITHOUT WARRANTIES OR CONDITIONS OF ANY KIND, either express or implied.
 * See the License for the specific language governing permissions and
 * limitations under the License.
 */

package cloudflow.operator
package runner

import play.api.libs.json._
import skuber._
import cloudflow.blueprint.deployment._
import FlinkResource._
import skuber.ResourceSpecification.Subresources

/**
 * Creates the ConfigMap and the Runner resource (a FlinkResource.CR) that define a Spark [[Runner]].
 */
object FlinkRunner extends Runner[CR] {
  def format = implicitly[Format[CR]]
  def editor = new ObjectEditor[CR] {
    override def updateMetadata(obj: CR, newMetadata: ObjectMeta) = obj.copy(metadata = newMetadata)
  }
  def configEditor = new ObjectEditor[ConfigMap] {
    override def updateMetadata(obj: ConfigMap, newMetadata: ObjectMeta) = obj.copy(metadata = newMetadata)
  }

  def resourceDefinition    = implicitly[ResourceDefinition[CR]]
  final val runtime         = "flink"
  final val PVCMountPath    = "/mnt/flink/storage"
  final val DefaultReplicas = 2
  final val JvmArgsEnvVar   = "JVM_ARGS"

  def resource(
      deployment: StreamletDeployment,
      app: CloudflowApplication.CR,
      namespace: String,
      updateLabels: Map[String, String]
  )(implicit ctx: DeploymentContext): CR = {

    val image             = deployment.image
    val streamletToDeploy = app.spec.streamlets.find(streamlet ⇒ streamlet.name == deployment.streamletName)

    val volumes      = makeVolumesSpec(deployment, app, streamletToDeploy)
    val volumeMounts = makeVolumeMountsSpec(streamletToDeploy)

    import ctx.flinkRunnerSettings._

    // Flink operator has made envConfig mandatory
    // https://github.com/lyft/flinkk8soperator/blob/master/pkg/apis/app/v1beta1/types.go#L110
    // Hence setting a dummy variable @todo: remove this once fixed
    val envConfig = EnvConfig(
<<<<<<< HEAD
      Some(
        List(
          EnvVar(JvmArgsEnvVar, makePrometheusAgentJvmArgs(app))
        )
=======
      List(
        EnvVar(JvmArgsEnvVar, "-DDUMMY=dummy")
>>>>>>> f17f6a65
      )
    )

    val jobManagerConfig = JobManagerConfig(
      Some(jobManagerSettings.replicas),
      Resources.make(
        ResourceRequests.make(jobManagerSettings.resources.memoryRequest.map(_.value),
                              jobManagerSettings.resources.cpuRequest.map(_.value)),
        ResourceLimits.make(jobManagerSettings.resources.memoryLimit.map(_.value), jobManagerSettings.resources.cpuLimit.map(_.value))
      ),
      Some(envConfig)
    )

    val scale = deployment.replicas

    val taskManagerConfig = TaskManagerConfig(
      Some(taskManagerSettings.taskSlots),
      Resources.make(
        ResourceRequests.make(taskManagerSettings.resources.memoryRequest.map(_.value),
                              taskManagerSettings.resources.cpuRequest.map(_.value)),
        ResourceLimits.make(taskManagerSettings.resources.memoryLimit.map(_.value), taskManagerSettings.resources.cpuLimit.map(_.value))
      ),
      Some(envConfig)
    )

    val flinkConfig: Map[String, String] = Map(
      "state.backend"                  -> "filesystem",
      "state.backend.fs.checkpointdir" -> s"file://${PVCMountPath}/checkpoints/${deployment.streamletName}",
      "state.checkpoints.dir"          -> s"file://${PVCMountPath}/externalized-checkpoints/${deployment.streamletName}",
      "state.savepoints.dir"           -> s"file://${PVCMountPath}/savepoints/${deployment.streamletName}"
    )

    val jobSpec = Spec(
      image = image,
      jarName = RunnerJarName,
      parallelism = scale.map(_ * taskManagerSettings.taskSlots).getOrElse(ctx.flinkRunnerSettings.parallelism),
      entryClass = RuntimeMainClass,
      volumes = volumes,
      volumeMounts = volumeMounts,
      flinkConfig = flinkConfig,
      jobManagerConfig = jobManagerConfig,
      taskManagerConfig = taskManagerConfig
    )

    val name      = Name.ofFlinkApplication(deployment.name)
    val appLabels = CloudflowLabels(app)
    val labels = appLabels.withComponent(name, CloudflowLabels.StreamletComponent) ++ updateLabels ++
          Map(Operator.StreamletNameLabel -> deployment.streamletName, Operator.AppIdLabel -> app.spec.appId).mapValues(Name.ofLabelValue)
    val ownerReferences = List(OwnerReference(app.apiVersion, app.kind, app.metadata.name, app.metadata.uid, Some(true), Some(true)))

    CustomResource[Spec, Status](jobSpec)
      .withMetadata(
        ObjectMeta(
          name = name,
          namespace = namespace,
          annotations = Map("prometheus.io/scrape" -> "true", "prometheus.io/port" -> PrometheusConfig.PrometheusJmxExporterPort.toString),
          labels = labels,
          ownerReferences = ownerReferences
        )
      )
  }

  /**
   * Flink treats config-map, secret and pvc claim as volumes.
   * // "volumes": [
   * //   {
   * //     "name": "config-vol",
   * //     "configMap": {
   * //       "name": "configmap-some-app-id"
   * //     }
   * //   },
   * //   {
   * //     "name": "my-secret",
   * //     "secret": {
   * //       "name": "flink-streamlet"
   * //     }
   * //   },
   * //   {
   * //     "name": "persistent-storage",
   * //     "persistentVolumeClaim": {
   * //       "name": "some-app-id-pvc"
   * //     }
   * //   }
   * // ]
   */
  private def makeVolumesSpec(deployment: StreamletDeployment,
                              app: CloudflowApplication.CR,
                              streamletToDeploy: Option[StreamletInstance]): Vector[Volume] = {
    // config map
    val configMapName   = Name.ofConfigMap(deployment.name)
    val configMapVolume = Volume("config-map-vol", Volume.ConfigMapVolumeSource(configMapName))

    // secret
    val secretVolume = Volume("secret-vol", Volume.Secret(deployment.secretName))

    // persistent storage
    val pvcName   = Name.ofPVCInstance(app.spec.appId)
    val pvcVolume = Volume("persistent-storage-vol", Volume.PersistentVolumeClaimRef(pvcName))

    // Streamlet volume mounting
    val streamletPvcVolume = streamletToDeploy.toVector.flatMap(_.descriptor.volumeMounts.map { mount ⇒
      Volume(mount.name, Volume.PersistentVolumeClaimRef(mount.pvcName))
    })

    streamletPvcVolume :+ configMapVolume :+ pvcVolume :+ secretVolume :+ Runner.DownwardApiVolume
  }

  /**
   * For every volume we need a volume mount spec
   * // "volumeMounts": [
   * //   {
   * //     "name": "persistent-storage",
   * //     "mountPath": "/mnt/flink/storage"
   * //   },
   * //   {
   * //     "name": "config-vol",
   * //     "mountPath": "/etc/cloudflow-runner"
   * //   },
   * //   {
   * //     "name": "my-secret",
   * //     "mountPath": "/etc/cloudflow-runner-secret"
   * //   }
   * // ]
   */
  private def makeVolumeMountsSpec(streamletToDeploy: Option[StreamletInstance]): Vector[Volume.Mount] = {
    val streamletVolumeMount = streamletToDeploy.toVector.flatMap(_.descriptor.volumeMounts.map { mount ⇒
      Volume.Mount(mount.name, mount.path)
    })

    Vector(
      Volume.Mount("persistent-storage-vol", "/mnt/flink/storage"),
      Volume.Mount("secret-vol", Runner.SecretMountPath),
      Volume.Mount("config-map-vol", "/etc/cloudflow-runner"),
      Runner.DownwardApiVolumeMount
    ) ++ streamletVolumeMount
  }
}

object FlinkResource {

  final case class SecurityContext(fsGroup: Option[Int])
  final case class HostPath(path: String, `type`: String)
  final case class NamePath(name: String, path: String)
  final case class NamePathSecretType(name: String, path: String, secretType: String = "Generic")

  final case class ResourceRequests(memory: Option[String] = None, cpu: Option[String] = None)
  object ResourceRequests {
    def make(memory: Option[String] = None, cpu: Option[String] = None): Option[ResourceRequests] = (memory, cpu) match {
      case (Some(_), Some(_)) ⇒ Some(ResourceRequests(memory, cpu))
      case (Some(_), None)    ⇒ Some(ResourceRequests(memory, None))
      case (None, Some(_))    ⇒ Some(ResourceRequests(None, cpu))
      case (None, None)       ⇒ None
    }
  }

  final case class ResourceLimits(memory: Option[String] = None, cpu: Option[String] = None)
  object ResourceLimits {
    def make(memory: Option[String] = None, cpu: Option[String] = None): Option[ResourceLimits] = (memory, cpu) match {
      case (Some(_), Some(_)) ⇒ Some(ResourceLimits(memory, cpu))
      case (Some(_), None)    ⇒ Some(ResourceLimits(memory, None))
      case (None, Some(_))    ⇒ Some(ResourceLimits(None, cpu))
      case (None, None)       ⇒ None
    }
  }

  final case class Resources(requests: Option[ResourceRequests] = None, limits: Option[ResourceLimits] = None)
  object Resources {
    def make(requests: Option[ResourceRequests] = None, limits: Option[ResourceLimits] = None): Option[Resources] =
      (requests, limits) match {
        case (Some(_), Some(_)) ⇒ Some(Resources(requests, limits))
        case (Some(_), None)    ⇒ Some(Resources(requests, None))
        case (None, Some(_))    ⇒ Some(Resources(None, limits))
        case (None, None)       ⇒ None
      }
  }

  final case class JobManagerConfig(
      replicas: Option[Int],
      resources: Option[Resources] = None,
      envConfig: Option[EnvConfig]
  )

  final case class TaskManagerConfig(
      taskSlots: Option[Int],
      resources: Option[Resources] = None,
      envConfig: Option[EnvConfig]
  )

  /*
  https://github.com/lyft/flinkk8soperator/blob/v0.4.0/pkg/apis/app/v1beta1/types.go

  type FlinkApplicationSpec struct {
    Image                         string                       `json:"image,omitempty" protobuf:"bytes,2,opt,name=image"`
    ImagePullPolicy               apiv1.PullPolicy             `json:"imagePullPolicy,omitempty" protobuf:"bytes,14,opt,name=imagePullPolicy,casttype=PullPolicy"`
    ImagePullSecrets              []apiv1.LocalObjectReference `json:"imagePullSecrets,omitempty" patchStrategy:"merge" patchMergeKey:"name" protobuf:"bytes,15,rep,name=imagePullSecrets"`
    ServiceAccountName            string                       `json:"serviceAccountName,omitempty"`
    FlinkConfig                   FlinkConfig                  `json:"flinkConfig"`
    FlinkVersion                  string                       `json:"flinkVersion"`
    TaskManagerConfig             TaskManagerConfig            `json:"taskManagerConfig,omitempty"`
    JobManagerConfig              JobManagerConfig             `json:"jobManagerConfig,omitempty"`
    JarName                       string                       `json:"jarName"`
    Parallelism                   int32                        `json:"parallelism"`
    EntryClass                    string                       `json:"entryClass,omitempty"`
    ProgramArgs                   string                       `json:"programArgs,omitempty"`
    // Deprecated: use SavepointPath instead
    SavepointInfo                  SavepointInfo               `json:"savepointInfo,omitempty"`
    SavepointPath                  string                      `json:"savepointPath,omitempty"`
    DeploymentMode                 DeploymentMode              `json:"deploymentMode,omitempty"`
    RPCPort                        *int32                      `json:"rpcPort,omitempty"`
    BlobPort                       *int32                      `json:"blobPort,omitempty"`
    QueryPort                      *int32                      `json:"queryPort,omitempty"`
    UIPort                         *int32                      `json:"uiPort,omitempty"`
    MetricsQueryPort               *int32                      `json:"metricsQueryPort,omitempty"`
    Volumes                        []apiv1.Volume              `json:"volumes,omitempty"`
    VolumeMounts                   []apiv1.VolumeMount         `json:"volumeMounts,omitempty"`
    RestartNonce                   string                      `json:"restartNonce"`
    DeleteMode                     DeleteMode                  `json:"deleteMode,omitempty"`
    AllowNonRestoredState          bool                        `json:"allowNonRestoredState,omitempty"`
    ForceRollback                  bool                        `json:"forceRollback"`
    MaxCheckpointRestoreAgeSeconds *int32                      `json:"maxCheckpointRestoreAgeSeconds,omitempty"`
  } */

  final case class Spec(
      image: String = "", // required parameter
      imagePullPolicy: String = "Always",
      flinkVersion: String = "1.10",
      serviceAccountName: String = Name.ofServiceAccount,
      jarName: String,
      parallelism: Int,
      entryClass: String = "",
      programArgs: Option[String] = None,
      deploymentMode: String = "Dual",
      volumes: Seq[Volume] = Seq.empty,
      flinkConfig: Map[String, String],
      jobManagerConfig: JobManagerConfig,
      taskManagerConfig: TaskManagerConfig,
      volumeMounts: Seq[Volume.Mount] = Seq.empty,
      restartNonce: String = ""
  )

  final case class ApplicationState(state: String, errorMessage: Option[String])
  final case class JobManagerInfo(
      podName: Option[String],
      webUIAddress: Option[String],
      webUIPort: Option[Int],
      webUIServiceName: Option[String]
  )
  final case class Status(
      appId: Option[String],
      applicationState: Option[ApplicationState],
      completionTime: Option[String],
      jobManagerInfo: Option[JobManagerInfo],
      submissionTime: Option[String] // may need to parse it as a date later on
  )

  implicit val volumeMountFmt: Format[Volume.Mount]        = skuber.json.format.volMountFormat
  implicit val volumeFmt: Format[Volume]                   = skuber.json.format.volumeFormat
  implicit val envVarFmt: Format[EnvVar]                   = skuber.json.format.envVarFormat
  implicit val hostPathFmt: Format[HostPath]               = Json.format[HostPath]
  implicit val securityContextFmt: Format[SecurityContext] = Json.format[SecurityContext]

  implicit val namePathFmt: Format[NamePath]                     = Json.format[NamePath]
  implicit val namePathSecretTypeFmt: Format[NamePathSecretType] = Json.format[NamePathSecretType]
  implicit val resourceRequsetsFmt: Format[ResourceRequests]     = Json.format[ResourceRequests]
  implicit val resourceLimitsFmt: Format[ResourceLimits]         = Json.format[ResourceLimits]
  implicit val resourcesFmt: Format[Resources]                   = Json.format[Resources]
  implicit val envConfigFmt: Format[EnvConfig]                   = Json.format[EnvConfig]

  implicit val jobManagerFmt: Format[JobManagerConfig]   = Json.format[JobManagerConfig]
  implicit val taskManagerFmt: Format[TaskManagerConfig] = Json.format[TaskManagerConfig]

  implicit val specFmt: Format[Spec]                         = Json.format[Spec]
  implicit val applicationStateFmt: Format[ApplicationState] = Json.format[ApplicationState]
  implicit val jobManagerInfoFmt: Format[JobManagerInfo]     = Json.format[JobManagerInfo]
  implicit val statusFmt: Format[Status]                     = Json.format[Status]

  final case class EnvConfig(env: Option[List[EnvVar]])

  type CR = CustomResource[Spec, Status]

  implicit val resourceDefinition: ResourceDefinition[CustomResource[Spec, Status]] = ResourceDefinition[CR](
    group = "flink.k8s.io",
    version = "v1beta1",
    kind = "FlinkApplication",
    subresources = Some(Subresources().withStatusSubresource)
  )

  implicit val statusSubEnabled = CustomResource.statusMethodsEnabler[CR]
}<|MERGE_RESOLUTION|>--- conflicted
+++ resolved
@@ -60,15 +60,10 @@
     // https://github.com/lyft/flinkk8soperator/blob/master/pkg/apis/app/v1beta1/types.go#L110
     // Hence setting a dummy variable @todo: remove this once fixed
     val envConfig = EnvConfig(
-<<<<<<< HEAD
       Some(
         List(
-          EnvVar(JvmArgsEnvVar, makePrometheusAgentJvmArgs(app))
+          EnvVar(JvmArgsEnvVar, "-DDUMMY=dummy")
         )
-=======
-      List(
-        EnvVar(JvmArgsEnvVar, "-DDUMMY=dummy")
->>>>>>> f17f6a65
       )
     )
 
