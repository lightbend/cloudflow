--- conflicted
+++ resolved
@@ -298,7 +298,6 @@
       restartNonce: String = ""
   )
 
-<<<<<<< HEAD
   final case class ApplicationState(state: String, errorMessage: Option[String])
   final case class JobManagerInfo(
       podName: Option[String],
@@ -318,12 +317,6 @@
   implicit val volumeFmt: Format[Volume] = skuber.json.format.volumeFormat
   implicit val envVarFmt: Format[EnvVar] = skuber.json.format.envVarFormat
   implicit val hostPathFmt: Format[HostPath] = Json.format[HostPath]
-=======
-  implicit val volumeMountFmt: Format[Volume.Mount]        = skuber.json.format.volMountFormat
-  implicit val volumeFmt: Format[Volume]                   = skuber.json.format.volumeFormat
-  implicit val envVarFmt: Format[EnvVar]                   = skuber.json.format.envVarFormat
-  implicit val hostPathFmt: Format[HostPath]               = Json.format[HostPath]
->>>>>>> 8b127493
   implicit val securityContextFmt: Format[SecurityContext] = Json.format[SecurityContext]
 
   implicit val namePathFmt: Format[NamePath]                     = Json.format[NamePath]
@@ -344,12 +337,7 @@
   type CR = CustomResource[Spec, Status]
 
   implicit val applicationStateFmt: Format[ApplicationState] = Json.format[ApplicationState]
-<<<<<<< HEAD
   implicit val jobManagerInfoFmt: Format[JobManagerInfo] = Json.format[JobManagerInfo]
-=======
-  implicit val jobManagerInfoFmt: Format[JobManagerInfo]     = Json.format[JobManagerInfo]
-  implicit val statusFmt: Format[Status]                     = Json.format[Status]
->>>>>>> 8b127493
 
   implicit val resourceDefinition: ResourceDefinition[CustomResource[Spec, Status]] = ResourceDefinition[CR](
     group = "flink.k8s.io",
