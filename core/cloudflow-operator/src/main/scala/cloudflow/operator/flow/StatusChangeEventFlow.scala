/*
 * Copyright (C) 2016-2020 Lightbend Inc. <https://www.lightbend.com>
 *
 * Licensed under the Apache License, Version 2.0 (the "License");
 * you may not use this file except in compliance with the License.
 * You may obtain a copy of the License at
 *
 *     http://www.apache.org/licenses/LICENSE-2.0
 *
 * Unless required by applicable law or agreed to in writing, software
 * distributed under the License is distributed on an "AS IS" BASIS,
 * WITHOUT WARRANTIES OR CONDITIONS OF ANY KIND, either express or implied.
 * See the License for the specific language governing permissions and
 * limitations under the License.
 */

package cloudflow.operator
package flow

import java.util.concurrent.atomic.AtomicReference
import akka.NotUsed
import akka.stream.scaladsl._
import org.slf4j._

import skuber._
import skuber.api.client._

import cloudflow.operator.action._
import cloudflow.operator.action.runner.Runner
import cloudflow.operator.event._

object StatusChangeEventFlow extends {
  import StatusChangeEvent._

  lazy val log = LoggerFactory.getLogger(this.getClass)

<<<<<<< HEAD
  val podsRef = new AtomicReference(Map[String, WatchEvent[Pod]]())
=======
  val podsRef   = new AtomicReference(Map[String, WatchEvent[Pod]]())
  val statusRef = new AtomicReference(Map[String, CloudflowApplication.Status]())
>>>>>>> 9f4aba68

  /**
   * Transforms [[skuber.api.client.WatchEvent]]s into [[StatusChangeEvent]]s.
   * Only watch events for resources that have been created by the cloudflow operator are turned into [[StatusChangeEvent]]s.
   */
  def fromWatchEvent(): Flow[WatchEvent[Pod], StatusChangeEvent, NotUsed] =
    Flow[WatchEvent[Pod]]
<<<<<<< HEAD
      .statefulMapConcat { () =>
        val currentObjects = podsRef.get
        watchEvent => {
          val (updatedObjects, events) = toStatusChangeEvent(currentObjects, watchEvent)
          podsRef.set(updatedObjects)
          events
        }
=======
      .mapConcat { watchEvent =>
        val currentObjects           = podsRef.get
        val (updatedObjects, events) = toStatusChangeEvent(currentObjects, watchEvent)
        podsRef.set(updatedObjects)
        events
>>>>>>> 9f4aba68
      }

  def toStatusUpdateAction(runners: Map[String, Runner[_]]): Flow[(Option[CloudflowApplication.CR], StatusChangeEvent), Action, NotUsed] =
    Flow[(Option[CloudflowApplication.CR], StatusChangeEvent)]
      .mapConcat {
        case (mappedApp, event) =>
          val currentStatuses               = statusRef.get
          val (updatedStatuses, actionList) = toActionList(currentStatuses, mappedApp, runners, event)
          statusRef.set(updatedStatuses)
          actionList
      }
}<|MERGE_RESOLUTION|>--- conflicted
+++ resolved
@@ -34,12 +34,8 @@
 
   lazy val log = LoggerFactory.getLogger(this.getClass)
 
-<<<<<<< HEAD
-  val podsRef = new AtomicReference(Map[String, WatchEvent[Pod]]())
-=======
   val podsRef   = new AtomicReference(Map[String, WatchEvent[Pod]]())
   val statusRef = new AtomicReference(Map[String, CloudflowApplication.Status]())
->>>>>>> 9f4aba68
 
   /**
    * Transforms [[skuber.api.client.WatchEvent]]s into [[StatusChangeEvent]]s.
@@ -47,21 +43,11 @@
    */
   def fromWatchEvent(): Flow[WatchEvent[Pod], StatusChangeEvent, NotUsed] =
     Flow[WatchEvent[Pod]]
-<<<<<<< HEAD
-      .statefulMapConcat { () =>
-        val currentObjects = podsRef.get
-        watchEvent => {
-          val (updatedObjects, events) = toStatusChangeEvent(currentObjects, watchEvent)
-          podsRef.set(updatedObjects)
-          events
-        }
-=======
       .mapConcat { watchEvent =>
         val currentObjects           = podsRef.get
         val (updatedObjects, events) = toStatusChangeEvent(currentObjects, watchEvent)
         podsRef.set(updatedObjects)
         events
->>>>>>> 9f4aba68
       }
 
   def toStatusUpdateAction(runners: Map[String, Runner[_]]): Flow[(Option[CloudflowApplication.CR], StatusChangeEvent), Action, NotUsed] =
