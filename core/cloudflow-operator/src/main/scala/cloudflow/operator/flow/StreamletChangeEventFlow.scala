--- conflicted
+++ resolved
@@ -39,21 +39,11 @@
    */
   def fromWatchEvent(): Flow[WatchEvent[Secret], StreamletChangeEvent[Secret], NotUsed] =
     Flow[WatchEvent[Secret]]
-<<<<<<< HEAD
-      .statefulMapConcat { () =>
-        val currentObjects = secretsRef.get
-        watchEvent => {
-          val (updatedObjects, events) = toStreamletChangeEvent(currentObjects, watchEvent)
-          secretsRef.set(updatedObjects)
-          events
-        }
-=======
       .mapConcat { watchEvent =>
         val currentObjects           = secretsRef.get
         val (updatedObjects, events) = toStreamletChangeEvent(currentObjects, watchEvent)
         secretsRef.set(updatedObjects)
         events
->>>>>>> 9f4aba68
       }
 
   def toConfigUpdateAction(
