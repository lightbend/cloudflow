--- conflicted
+++ resolved
@@ -52,22 +52,11 @@
    */
   def fromWatchEvent(): Flow[WatchEvent[Secret], ConfigInputChangeEvent, NotUsed] =
     Flow[WatchEvent[Secret]]
-<<<<<<< HEAD
-      .statefulMapConcat { () =>
-        val currentSecrets = secretsRef.get
-
-        watchEvent => {
-          val (updatedSecrets, events) = toConfigInputChangeEvent(currentSecrets, watchEvent)
-          secretsRef.set(updatedSecrets)
-          events
-        }
-=======
       .mapConcat { watchEvent =>
         val currentSecrets           = secretsRef.get
         val (updatedSecrets, events) = toConfigInputChangeEvent(currentSecrets, watchEvent)
         secretsRef.set(updatedSecrets)
         events
->>>>>>> 9f4aba68
       }
 
   def toInputConfigUpdateAction(
