/*
 * Copyright (C) 2016-2020 Lightbend Inc. <https://www.lightbend.com>
 *
 * Licensed under the Apache License, Version 2.0 (the "License");
 * you may not use this file except in compliance with the License.
 * You may obtain a copy of the License at
 *
 *     http://www.apache.org/licenses/LICENSE-2.0
 *
 * Unless required by applicable law or agreed to in writing, software
 * distributed under the License is distributed on an "AS IS" BASIS,
 * WITHOUT WARRANTIES OR CONDITIONS OF ANY KIND, either express or implied.
 * See the License for the specific language governing permissions and
 * limitations under the License.
 */

package cloudflow.operator
package flow

import java.util.concurrent.atomic.AtomicReference
import akka.stream._
import akka.stream.scaladsl._
import skuber.api.client._
import cloudflow.operator.action._
import cloudflow.operator.action.runner.Runner
import cloudflow.operator.event._

object AppEventFlow {
  // keeps state of apps across stream restarts
  val appsRef = new AtomicReference(Map[String, WatchEvent[CloudflowApplication.CR]]())

  /**
   * Transforms [[skuber.api.client.WatchEvent]]s into [[AppEvent]]s.
   */
  def fromWatchEvent(logAttributes: Attributes) =
    Flow[WatchEvent[CloudflowApplication.CR]]
<<<<<<< HEAD
      .statefulMapConcat { () =>
        var currentApps = appsRef.get
        watchEvent => {
          val (updatedApps, events) = AppEvent.toDeployEvent(currentApps, watchEvent)
          appsRef.set(updatedApps)
          events
        }
=======
      .mapConcat { watchEvent =>
        val currentApps           = appsRef.get
        val (updatedApps, events) = AppEvent.toDeployEvent(currentApps, watchEvent)
        appsRef.set(updatedApps)
        events
>>>>>>> 9f4aba68
      }
      .log("app-event", AppEvent.detected)
      .withAttributes(logAttributes)

  /**
   * Transforms [[AppEvent]]s into [[Action]]s.
   */
  def toAction(runners: Map[String, Runner[_]], podName: String, podNamespace: String): Flow[AppEvent, Action, _] =
    Flow[AppEvent]
      .mapConcat(AppEvent.toActionList(runners, podName, podNamespace))
}<|MERGE_RESOLUTION|>--- conflicted
+++ resolved
@@ -34,21 +34,11 @@
    */
   def fromWatchEvent(logAttributes: Attributes) =
     Flow[WatchEvent[CloudflowApplication.CR]]
-<<<<<<< HEAD
-      .statefulMapConcat { () =>
-        var currentApps = appsRef.get
-        watchEvent => {
-          val (updatedApps, events) = AppEvent.toDeployEvent(currentApps, watchEvent)
-          appsRef.set(updatedApps)
-          events
-        }
-=======
       .mapConcat { watchEvent =>
         val currentApps           = appsRef.get
         val (updatedApps, events) = AppEvent.toDeployEvent(currentApps, watchEvent)
         appsRef.set(updatedApps)
         events
->>>>>>> 9f4aba68
       }
       .log("app-event", AppEvent.detected)
       .withAttributes(logAttributes)
